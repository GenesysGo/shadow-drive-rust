--- conflicted
+++ resolved
@@ -3,16 +3,11 @@
 use solana_sdk::{pubkey::Pubkey, signer::Signer};
 
 use super::ShadowDriveClient;
-<<<<<<< HEAD
-use crate::{constants::SHDW_DRIVE_ENDPOINT, error::Error, models::*};
-use crate::constants::SHDW_DRIVE_OBJECT_PREFIX;
-=======
 use crate::{
     constants::{SHDW_DRIVE_ENDPOINT, SHDW_DRIVE_OBJECT_PREFIX},
     error::Error,
     models::*,
 };
->>>>>>> bc39713e
 
 impl<T> ShadowDriveClient<T>
 where
@@ -59,21 +54,11 @@
             .sign_message(message_to_sign.as_bytes())
             .to_string();
 
-<<<<<<< HEAD
-        // TODO Add this form field?
-        // let url = format!(
-        //         "{}/{}/{}",
-        //         SHDW_DRIVE_OBJECT_PREFIX,
-        //         storage_account_key.to_string(),
-        //         data.name()
-        //     );
-=======
         let url = format!(
             "{}/{}/{}",
             SHDW_DRIVE_OBJECT_PREFIX, storage_account_key, &data.name
         );
 
->>>>>>> bc39713e
         let form = Form::new()
             .part("file", data.into_form_part().await?)
             .part("signer", Part::text(self.wallet.pubkey().to_string()))
@@ -81,14 +66,8 @@
             .part(
                 "storage_account",
                 Part::text(storage_account_key.to_string()),
-<<<<<<< HEAD
-            );
-            // TODO This needs to be added, but it's oddly causing a missing field "message" when added
-            //.part("url", Part::text(url));
-=======
             )
             .part("url", Part::text(url));
->>>>>>> bc39713e
 
         let response = self
             .http_client
